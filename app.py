# app.py (your version + News added at the end)
from flask import Flask, render_template, request, jsonify
import os, copy, requests, timeit
import pandas as pd
import yfinance as yf
from vaderSentiment.vaderSentiment import SentimentIntensityAnalyzer

from data.fetch import get_stock_data
from data.preprocess import preprocess_stock_data, align_dfs
from indicators.registry import apply_indicator, get_indicator_keys, get_indicator_spec
from plotting.plot_prices import plot_close_prices
from utils.upload_handler import upload_handling
from utils.helpers import filter_dataframe

app = Flask(__name__)

BASE_DIR = os.path.dirname(__file__)
UPLOAD_FOLDER = os.path.join(BASE_DIR, "uploads")
os.makedirs(UPLOAD_FOLDER, exist_ok=True)

# Cache for uploaded files
uploaded_cache = {
    "file1": None,  # the uploaded file itself
    "file2": None,  
    "labels": {"file1": None, "file2": None},    # the label attached to the data
    "filenames": {"file1": None, "file2": None}, # the corresponding filename
}

ticker_cache = {}   #  ticker symbol: dataframe 

# Indicator parameter tracking
indicator_params = {"viewing": None, "timeframe": None}

# Auto populate defaults
try:
    for indicator in get_indicator_keys():
        indicator_params[indicator] = copy.deepcopy(
            get_indicator_spec(indicator)["default_params"]
        )
except Exception as e:
    print("[WARN] Could not initialize indicators:", e)
    indicator_params = {}


@app.route("/", methods=["GET", "POST"])
def index():
    preprocessed_html = None
    show_preprocessed = None
    ticker_summaries = []

    if request.method == "POST":
        print("REQUEST METHOD:", request.method)
        print("FORM keys:", list(request.form.keys()))

        # Read form inputs
        ticker1 = request.form.get('ticker1', '').strip() or None
        ticker2 = request.form.get('ticker2', '').strip() or None
        time_range = request.form.get('time_range') or indicator_params['timeframe']
        remove_file = request.form.get('remove_file') or None
        indicator_key = request.form.get('indicator')
        show_preprocessed = request.form.get("show_preprocessed")

        # ==== Debug Logging ====
        print(f"\033[96m[DEBUG] Selected timeframe:\033[0m {time_range}")
        print(f"\033[96m[DEBUG] Selected indicator:\033[0m {indicator_key}")
        # =======================

        if indicator_key:
            indicator_params["viewing"] = indicator_key
        else:
            indicator_key = indicator_params["viewing"]
        indicator_params["timeframe"] = time_range

        if remove_file:
            uploaded_cache[f'file{remove_file[-1]}'] = None
            uploaded_cache['filenames'][f'file{remove_file[-1]}'] = None

        dfs, labels = [], []

        # Handle Uploaded CSVs 
        for file_field in ["file1", "file2"]:   
            uploaded = request.files.get(file_field)
            if uploaded and uploaded.filename:
                save_path = os.path.join(UPLOAD_FOLDER, uploaded.filename)

                try:
                    df, label = upload_handling(uploaded, save_path)
                except Exception as e:
                    return render_template(
                        "index.html",
                        shown_indicator=indicator_key,
                        error = e,
                    )

                df = preprocess_stock_data(df)

                uploaded_cache[file_field] = df
                uploaded_cache["labels"][file_field] = label

                display_name = label.replace("_", " ").title()
                ticker_summaries.append({
                    "name": display_name,
                    "symbol": label.upper(),
                    "price": None,
                    "change": None,
                    "pct": None,
                    "logo": None,
                })
            elif uploaded_cache[file_field] is not None:
                df = uploaded_cache[file_field]
                label = uploaded_cache["labels"][file_field]
                display_name = label.replace("_", " ").title()
                ticker_summaries.append({
                    "name": display_name,
                    "symbol": label.upper(),
                    "price": None,
                    "change": None,
                    "pct": None,
                    "logo": None,
                })
            else:
                continue

            df_filtered = filter_dataframe(df, source="file", option=time_range)
            dfs.append(df_filtered)
            labels.append(label)

        # Handle Tickers (AAPL, MSFT, etc.)
        for ticker in [ticker1, ticker2]:
            if ticker:
                try:
                    if ticker in ticker_cache.keys():
                        print(f'zkdebug: retrieving ticker {ticker} from ticker_cache')
                        df, label = ticker_cache[ticker], ticker
                    else:
                        print(f'zkdebug: query ticker {ticker} from yfinance api')
                        df, label = get_stock_data(ticker=ticker)
                        df = preprocess_stock_data(df)
                        ticker_cache[ticker] = df

                    try:
                        tk = yf.Ticker(ticker)
                        info = tk.info
                        short_name = info.get("shortName", label)
                        current_price = info.get("currentPrice")
                        previous_close = info.get("previousClose")
                        logo_url = info.get("logo_url")

                        change, pct_change = None, None
                        if current_price and previous_close:
                            change = round(current_price - previous_close, 2)
                            pct_change = round((change / previous_close) * 100, 2)

                        ticker_summaries.append({
                            "name": short_name,
                            "symbol": ticker.upper(),
                            "price": current_price,
                            "change": change,
                            "pct": pct_change,
                            "logo": logo_url,
                        })
                    except Exception as e:
                        print(f"[WARN] Could not fetch summary for {ticker}: {e}")

                except Exception as e:
                    return render_template(
                        "index.html",
                        shown_indicator=indicator_key,
                        error=f"Error fetching {ticker}: {e}",
                    )

                df["Date"] = pd.to_datetime(df["Date"], errors="coerce", utc=True)
                df = df.sort_values("Date").reset_index(drop=True)
                df_filtered = filter_dataframe(df, source="ticker", option=time_range)
                dfs.append(df_filtered)
                labels.append(ticker.upper())

        if not dfs:
            return render_template(
                "index.html",
                shown_indicator=indicator_key,
                error="No data provided. Please provide a ticker or upload a CSV.",
            )

        # Update parameters with user's inputs
        for key in request.form.keys():
            # all parameters in request.form start with indicator_
            if key.startswith(indicator_key):
                # extract only the parameter name (some parameters have _ in their name)
                param = key.split('_', 1)[1]
                # all parameters have to be integer
                indicator_params[indicator_key][param] = int(request.form.get(key))

        # Apply indicators 
        applied = []
        for df, label in zip(dfs, labels):
            if df is None or df.empty:
                continue
            if indicator_key not in [None, "close"]:
                try:
                    df_with_ind = apply_indicator(
                        df, indicator_key, params=indicator_params.get(indicator_key, {})
                    )
                except Exception as e:
                    print(f"[WARN] Indicator error on {label}: {e}")
                    df_with_ind = df.copy()
            else:
                df_with_ind = df.copy()
            applied.append(df_with_ind)

        aligned_df = align_dfs(applied)
        print(indicator_params)

        try:
            plot_div = plot_close_prices(
                applied, labels,
                indicator_key=indicator_key,
                indicator_params=indicator_params.get(indicator_key, {}),
            )
            print('zkdebug 3', indicator_params.get(indicator_key, {}))
        except Exception as e:
            return render_template(
                "index.html", shown_indicator=indicator_key, error=f"Plotting error: {e}"
            )

        print("\033[93m[INFO] Analysis rendered successfully!\033[0m\n")

        return render_template(
            "index.html",
            shown_indicator=indicator_key,
            params=indicator_params.get(indicator_key, {}),
            plot_div=plot_div,
            labels=labels,
            time_range=time_range,
            summaries=ticker_summaries,
            preprocessed_html=None,
        )

    return render_template("index.html")

<<<<<<< HEAD

@app.route("/clear_cache")
def clear_cache():
    uploaded_cache["file1"] = None
    uploaded_cache["file2"] = None
    uploaded_cache["labels"] = {"file1": None, "file2": None}
    print("\033[91m[CACHE CLEARED]\033[0m")
    return "Cache cleared."


=======
>>>>>>> 004cb70d
# Auto Refresh Feature 
def _last_two_closes(ticker: str):
    try:
        tk = yf.Ticker(ticker)
        hist = tk.history(period="5d", interval="1d").dropna()
        if len(hist) >= 2:
            return float(hist["Close"].iloc[-1]), float(hist["Close"].iloc[-2])
        elif len(hist) == 1:
            val = float(hist["Close"].iloc[-1])
            return val, val
        else:
            info = tk.info
            return info.get("currentPrice"), info.get("previousClose")
    except Exception:
        return None, None

@app.route("/auto_refresh")
def auto_refresh():
    ticker = (request.args.get("ticker") or "").upper()
    if not ticker:
        return jsonify({"error": "No ticker"}), 400
    last, prev = _last_two_closes(ticker)
    if not last:
        return jsonify({"error": "No data"}), 200
    change = round(last - prev, 2) if prev else None
    pct = round((change / prev) * 100, 2) if prev and prev != 0 else None
    return jsonify({"symbol": ticker, "price": last, "change": change, "pct": pct})


# News API 
@app.route("/get_news")
def news_feed():
    ticker = (request.args.get("ticker") or "").upper()
    if not ticker:
        return jsonify({"error": "No ticker"}), 400
    try:
        url = (
            "https://newsapi.org/v2/everything"
            f"?q={ticker}&language=en&pageSize=6&sortBy=publishedAt&apiKey=aa05b2ccb4c64460b52d26b97df74928"
        )
        r = requests.get(url, timeout=10)
        data = r.json()
        analyzer = SentimentIntensityAnalyzer()
        articles = []
        for a in data.get("articles", []):
            txt = f"{a.get('title','')} {a.get('description','')}"
            s = analyzer.polarity_scores(txt)
            articles.append({
                "title": a.get("title"),
                "url": a.get("url"),
                "description": a.get("description"),
                "source": (a.get("source") or {}).get("name"),
                "publishedAt": a.get("publishedAt"),
                "sentiment": s["compound"]
            })
        return jsonify({"articles": articles})
    except Exception as e:
        return jsonify({"error": str(e)}), 500


# ==============================
# Save / Clear Session Logging
# ==============================
@app.route("/save_session", methods=["POST"])
def save_session():
    data = request.json or {}
    print("\033[92m\n=== SESSION SAVED ===\033[0m")
    print(f"Ticker 1: {data.get('ticker1', '')}")
    print(f"Ticker 2: {data.get('ticker2', '')}")
    print(f"Time Range: {data.get('time_range', '')}")
    print(f"Indicator: {data.get('indicator', '')}")
    print(f"Show Preprocessed: {data.get('show_preprocessed', '')}")
    print("\033[92m======================\033[0m\n")
    return jsonify({"message": "Session saved"}), 200


@app.route("/clear_session", methods=["POST"])
def clear_session():
    print("\033[91m\n=== SESSION CLEARED ===\033[0m\n")
    return jsonify({"message": "Session cleared"}), 200


if __name__ == "__main__":
    app.run(debug=True)<|MERGE_RESOLUTION|>--- conflicted
+++ resolved
@@ -238,19 +238,6 @@
 
     return render_template("index.html")
 
-<<<<<<< HEAD
-
-@app.route("/clear_cache")
-def clear_cache():
-    uploaded_cache["file1"] = None
-    uploaded_cache["file2"] = None
-    uploaded_cache["labels"] = {"file1": None, "file2": None}
-    print("\033[91m[CACHE CLEARED]\033[0m")
-    return "Cache cleared."
-
-
-=======
->>>>>>> 004cb70d
 # Auto Refresh Feature 
 def _last_two_closes(ticker: str):
     try:
