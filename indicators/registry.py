--- conflicted
+++ resolved
@@ -174,15 +174,10 @@
             raise ValueError(f"{key} function returned None or invalid output.")
         print(f"[INFO] {key.upper()} applied successfully with parameters: {merged_params}")
     except Exception as e:
-<<<<<<< HEAD
-        print(f'{key} function failure: {e}')
-        raise ValueError(f'{key} function failure: {e}')
-=======
         print(f"[ERROR] {key} function failure: {e}")
         # Return dataframe with error info embedded (for safe rendering)
         df = df.copy()
         df[f"{key.upper()}_ERROR"] = str(e)
         return df
-
->>>>>>> bcc25144
+    print('zkdebug5 retunring res')
     return res