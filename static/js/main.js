document.addEventListener("DOMContentLoaded", () => {
  console.log("Frontend loaded.");
<<<<<<< HEAD

  // Helper: activate clicked button and deactivate siblings in same .tabs container
  const setActiveInGroup = (clickedBtn) => {
    const group = clickedBtn.parentElement;
    if (!group) return;
    const buttons = group.querySelectorAll("button.tab");
    buttons.forEach(b => b.classList.remove("active"));
    clickedBtn.classList.add("active");
  };

  const timeframeHidden = document.getElementById("time_range_input");
  const indicatorHidden = document.getElementById("indicator_input");

  // canonical timeframe values used on the page
  const timeframeValues = new Set(["1M", "3M", "6M", "1Y", "2Y"]);

  // Attach listeners to all .tab buttons (works for timeframe and indicator groups)
  document.querySelectorAll(".tabs").forEach(tabGroup => {
    tabGroup.querySelectorAll("button.tab").forEach(btn => {
      btn.addEventListener("click", (ev) => {
        ev.preventDefault();
        setActiveInGroup(btn);

        const val = btn.dataset && btn.dataset.value ? btn.dataset.value : btn.getAttribute("data-value");
        if (!val) return;

        // If value looks like a timeframe, set the timeframe hidden input.
        // Otherwise treat it as an indicator selection and set the indicator hidden input.
        if (timeframeValues.has(val) && timeframeHidden) {
          timeframeHidden.value = val;
        } else if (indicatorHidden) {
          indicatorHidden.value = val;
        }

        // NOTE: changes are sent to server when the user clicks a form submit button.
      });

      // keyboard friendly
      btn.addEventListener("keydown", (ev) => {
        if (ev.key === "Enter" || ev.key === " ") {
          ev.preventDefault();
          btn.click();
        }
      });
    });
  });

});
=======
});

function setupPlotControls(plot_id) {
    var gd = document.getElementById(plot_id);
    if (!gd) return;

    var MAX_CHECKBOXES = 40;

    // Save original shapes & annotations for Max Profit toggle
    try {
        gd._orig_shapes = gd.layout && gd.layout.shapes ? JSON.parse(JSON.stringify(gd.layout.shapes)) : [];
        gd._orig_annos  = gd.layout && gd.layout.annotations ? JSON.parse(JSON.stringify(gd.layout.annotations)) : [];
    } catch (e) {
        gd._orig_shapes = [];
        gd._orig_annos  = [];
    }

    var ctrl = document.createElement('div');
    ctrl.id = plot_id + '-controls';
    ctrl.style.margin = '8px 0';
    ctrl.style.fontFamily = 'Arial, sans-serif';
    ctrl.style.fontSize = '13px';

    var toggleables = [];

    // Select all / Clear all buttons
    var btnAll = document.createElement('button');
    btnAll.textContent = 'Select all';
    btnAll.style.marginRight = '8px';
    btnAll.onclick = function(e) {
        e.preventDefault();
        toggleables.forEach(function(entry) {
            Plotly.restyle(gd, {'visible': true}, entry.indices);
            entry.checkbox.checked = true;
        });
    };

    var btnNone = document.createElement('button');
    btnNone.textContent = 'Clear all';
    btnNone.style.marginRight = '12px';
    btnNone.onclick = function(e) {
        e.preventDefault();
        toggleables.forEach(function(entry) {
            Plotly.restyle(gd, {'visible': 'legendonly'}, entry.indices);
            entry.checkbox.checked = false;
        });
    };

    ctrl.appendChild(btnAll);
    ctrl.appendChild(btnNone);

    // helper to create a checkbox + label
    function mkCheckbox(id, label, checked, onchange) {
        var wrap = document.createElement('label');
        wrap.style.marginRight = '12px';
        wrap.style.display = 'inline-flex';
        wrap.style.alignItems = 'center';

        var cb = document.createElement('input');
        cb.type = 'checkbox';
        cb.id = id;
        cb.checked = checked;
        cb.style.marginRight = '6px';
        cb.addEventListener('change', onchange);

        var txt = document.createTextNode(label);
        wrap.appendChild(cb);
        wrap.appendChild(txt);
        return {wrap: wrap, checkbox: cb};
    }

    // Build groups from meta.component if present; otherwise fall back to name-based grouping
    var groups = {};
    for (var i = 0; i < gd.data.length; i++) {
        var tr = gd.data[i];
        var key = (tr && tr.meta && tr.meta.component) ? tr.meta.component : null;
        if (!key) {
            if (tr && typeof tr.name === 'string' && /daily\s*return/i.test(tr.name)) {
                key = 'dailyr_unknown';
            } else {
                key = 'trace_by_index';
            }
        }
        if (!groups[key]) groups[key] = {indices: [], sampleName: (tr && tr.name) || null};
        groups[key].indices.push(i);
    }

    var totalTraces = gd.data.length;

    if (groups['segments']) {
        var segIndices = groups['segments'].indices;
        var segLabel = 'Segments (' + segIndices.length + ')';
        var segDefaultChecked = (gd.data[segIndices[0]].visible !== 'legendonly' && gd.data[segIndices[0]].visible !== false);
        var segEntry = mkCheckbox(plot_id + '-segments', segLabel, segDefaultChecked, function() {
            var vis = this.checked ? true : false;
            Plotly.restyle(gd, {'visible': vis}, segIndices);
        });
        ctrl.appendChild(segEntry.wrap);
        toggleables.push({id: plot_id + '-segments', checkbox: segEntry.checkbox, indices: segIndices});
    }

    if (groups['hover']) {
        var hovIdx = groups['hover'].indices;
        var hovDefaultChecked = (gd.data[hovIdx[0]].visible !== 'legendonly' && gd.data[hovIdx[0]].visible !== false);
        var hovEntry = mkCheckbox(plot_id + '-hover', 'Hover overlay', hovDefaultChecked, function() {
            var vis = this.checked ? true : false;
            Plotly.restyle(gd, {'visible': vis}, hovIdx);
        });
        ctrl.appendChild(hovEntry.wrap);
        toggleables.push({id: plot_id + '-hover', checkbox: hovEntry.checkbox, indices: hovIdx});
    }

    Object.keys(groups).forEach(function(k) {
        if (k === 'segments' || k === 'hover') return;
        var idxs = groups[k].indices;
        if (idxs.length === 0) return;
        if (idxs.length === 1 && totalTraces <= MAX_CHECKBOXES) {
            var i = idxs[0];
            var tr = gd.data[i];
            var name = tr && tr.name ? tr.name : 'trace ' + i;
            var defaultChecked = (tr.visible !== 'legendonly' && tr.visible !== false);
            var entry = mkCheckbox(plot_id + '-cb-' + i, name, defaultChecked, function() {
                var vis = this.checked ? true : 'legendonly';
                Plotly.restyle(gd, {'visible': vis}, [i]);
            });
            ctrl.appendChild(entry.wrap);
            toggleables.push({id: plot_id + '-cb-' + i, checkbox: entry.checkbox, indices: [i]});
        } else if (idxs.length <= 6 && totalTraces <= MAX_CHECKBOXES) {
            idxs.forEach(function(i) {
                var tr = gd.data[i];
                var name = tr && tr.name ? tr.name : 'trace ' + i;
                var defaultChecked = (tr.visible !== 'legendonly' && tr.visible !== false);
                var entry = mkCheckbox(plot_id + '-cb-' + i, name, defaultChecked, function() {
                    var vis = this.checked ? true : 'legendonly';
                    Plotly.restyle(gd, {'visible': vis}, [i]);
                });
                ctrl.appendChild(entry.wrap);
                toggleables.push({id: plot_id + '-cb-' + i, checkbox: entry.checkbox, indices: [i]});
            });
        } else {
            var label = (groups[k].sampleName ? groups[k].sampleName : k) + ' (' + idxs.length + ')';
            var defaultChecked = (gd.data[idxs[0]].visible !== 'legendonly' && gd.data[idxs[0]].visible !== false);
            var gEntry = mkCheckbox(plot_id + '-group-' + k, label, defaultChecked, function() {
                var vis = this.checked ? true : false;
                Plotly.restyle(gd, {'visible': vis}, idxs);
            });
            ctrl.appendChild(gEntry.wrap);
            toggleables.push({id: plot_id + '-group-' + k, checkbox: gEntry.checkbox, indices: idxs});
        }
    });

    var hasShapes = (gd._orig_shapes && gd._orig_shapes.length > 0) || (gd._orig_annos && gd._orig_annos.length > 0);
    if (hasShapes) {
        var maxDefault = true;
        var maxEntry = mkCheckbox(plot_id + '-maxprofit', 'Max Profit', maxDefault, function() {
            if (this.checked) {
                Plotly.relayout(gd, {shapes: gd._orig_shapes, annotations: gd._orig_annos});
            } else {
                Plotly.relayout(gd, {shapes: [], annotations: []});
            }
        });
        ctrl.appendChild(maxEntry.wrap);
    }

    gd.parentNode.insertBefore(ctrl, gd);
}
>>>>>>> 51da89c1
<|MERGE_RESOLUTION|>--- conflicted
+++ resolved
@@ -1,6 +1,5 @@
 document.addEventListener("DOMContentLoaded", () => {
   console.log("Frontend loaded.");
-<<<<<<< HEAD
 
   // Helper: activate clicked button and deactivate siblings in same .tabs container
   const setActiveInGroup = (clickedBtn) => {
@@ -48,8 +47,6 @@
     });
   });
 
-});
-=======
 });
 
 function setupPlotControls(plot_id) {
@@ -215,5 +212,4 @@
     }
 
     gd.parentNode.insertBefore(ctrl, gd);
-}
->>>>>>> 51da89c1
+}