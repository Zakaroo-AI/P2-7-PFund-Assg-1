# data/fetch.py
import pandas as pd
import os
import yfinance as yf

def get_stock_data(ticker=None, filepath=None):
    """
    Load stock data either from a CSV file or from Yahoo Finance.
    Always returns (df, label).
    - df: pandas DataFrame with at least ['Date', 'Close'] columns
    - label: string label for the dataset (e.g., ticker symbol or filename)
    """
    if filepath:
        df = pd.read_csv(filepath)
        if "Date" not in df.columns or "Close" not in df.columns:
            raise ValueError("CSV must contain 'Date' and 'Close' columns.")
        df['Date'] = pd.to_datetime(df['Date'], errors='coerce', utc=True)
        df.sort_values("Date", inplace=True)
        label = os.path.splitext(os.path.basename(filepath))[0]
        return df, label

    elif ticker:
<<<<<<< HEAD
        data = yf.Ticker(ticker).history(period='3y')
        # data = yf.download(ticker, progress=False)
=======
        # data = yf.download(ticker, progress=False)
        data = yf.Ticker(ticker).history(period = '3y')
>>>>>>> edc16498
        if data.empty:
            raise ValueError(f"No data found for ticker '{ticker}'.")
        data.reset_index(inplace=True)
        # df['Date'] = pd.to_datetime(df['Date'], errors='coerce')
        # df = df.sort_values('Date')
        label = ticker.upper()
        return data, label

    else:
        raise ValueError("Either ticker or filepath must be provided.")<|MERGE_RESOLUTION|>--- conflicted
+++ resolved
@@ -20,13 +20,8 @@
         return df, label
 
     elif ticker:
-<<<<<<< HEAD
-        data = yf.Ticker(ticker).history(period='3y')
-        # data = yf.download(ticker, progress=False)
-=======
         # data = yf.download(ticker, progress=False)
         data = yf.Ticker(ticker).history(period = '3y')
->>>>>>> edc16498
         if data.empty:
             raise ValueError(f"No data found for ticker '{ticker}'.")
         data.reset_index(inplace=True)
