{% extends "base.html" %}
{% block title %}Home{% endblock %}
{% block content %}

<!-- === Dashboard Guide Panel === -->
<div id="dashboardGuide" style="margin-bottom:30px; border:1px solid #ccc; border-radius:8px; padding:15px;">
  <button type="button" id="toggleGuide"
          style="background:#007bff;color:white;border:none;padding:8px 14px;border-radius:5px;cursor:pointer;">
    ℹ️ Show Dashboard Guide
  </button>

  <div id="guideContent" style="display:none;margin-top:15px;">
    <h2>📊 Dashboard Overview</h2>
    <p>
      This dashboard lets you <b>analyze and compare up to two stocks</b> using live or uploaded data.
      You can apply <b>technical indicators</b>, choose <b>time ranges</b>, and view <b>sentiment-based news</b>.
    </p>
    <h3>🧩 1. Stock Inputs</h3>
    <ul>
      <li><b>Stock Ticker 1</b> — required (e.g. NVDA).</li>
      <li><b>Ticker 2</b> — optional comparison (e.g. MSFT).</li>
      <li><b>CSV Upload</b> — use your own dataset for offline analysis.</li>
      <li>Use “Remove File” to clear an upload.</li>
    </ul>
    <h3>⏱ 2. Timeframe</h3>
    <p>Filter data to <b>1M · 3M · 6M · 1Y · 2Y</b>.</p>
    <h3>📈 3. Indicator Options</h3>
    <table style="width:100%;border-collapse:collapse;">
      <tr><th style="border-bottom:1px solid #ddd;">Indicator</th><th style="border-bottom:1px solid #ddd;">Purpose</th></tr>
      <tr><td>Close Prices</td><td>Closing values over time.</td></tr>
      <tr><td>SMA</td><td>Simple Moving Average for trend direction.</td></tr>
      <tr><td>EMA</td><td>Exponential Moving Average (more reactive).</td></tr>
      <tr><td>RSI</td><td>Overbought/oversold signal.</td></tr>
      <tr><td>MACD</td><td>Momentum divergence.</td></tr>
      <tr><td>Daily Returns</td><td>Percent change between days.</td></tr>
    </table>
    <h3>⚙️ 4. Parameters</h3><p>Edit indicator settings (e.g. SMA period).</p>
    <h3>🧼 5. Preprocessing</h3><p>Enable to preview cleaned data.</p>
    <h3>💹 6. Analysis Results</h3><p>Graph visualizes indicators for both datasets.</p>
    <h3>📰 7. News & Sentiment</h3><p>Latest financial news with sentiment analysis.</p>
    <h3>🔁 8. Auto Refresh</h3><p>Updates prices (30 s) and news (3 min).</p>
  </div>
</div>

<script>
document.getElementById("toggleGuide").addEventListener("click",()=>{
  const c=document.getElementById("guideContent");
  const b=document.getElementById("toggleGuide");
  const show=c.style.display==="none";
  c.style.display=show?"block":"none";
  b.textContent=show?"❌ Hide Dashboard Guide":"ℹ️ Show Dashboard Guide";
});
</script>

<!-- === Highlight Styles for Active Selections === -->
<style>
.tab {
  border: 1px solid #ccc;
  background: #f9f9f9;
  color: #333;
  padding: 6px 12px;
  border-radius: 5px;
  margin-right: 4px;
  cursor: pointer;
  transition: all 0.2s ease-in-out;
}
.tab:hover { background: #eaeaea; }
.tab.active-time { background: #007bff; color: white; transform: scale(1.05); }
.tab.active-ind { background: #28a745; color: white; transform: scale(1.05); }
</style>

<!-- === Main Dashboard Form === -->
<form method="POST" enctype="multipart/form-data">
  <input type="hidden" name="time_range" id="time_range_input" value="{{ time_range or '1Y' }}">
  <input type="hidden" name="indicator" id="indicator_input" value="{{ shown_indicator or indicator or 'close' }}">

  <label for="ticker1">Enter Stock Ticker 1:</label>
  <input type="text" name="ticker1" id="ticker1" placeholder="AAPL" value="{{request.form.ticker1 or ''}}">
  <label for="ticker2">Enter Ticker 2 (optional):</label>
  <input type="text" name="ticker2" id="ticker2" placeholder="MSFT" value="{{request.form.ticker2 or ''}}">

  <p>Upload CSV (optional):</p>
  <input type="file" name="file1" accept=".csv,.xlsx,.json">
  <label>{% if labels %}{{labels[0]}}{% endif %}</label>
  <button type="submit" name="remove_file" value="remove_file1">Remove File 1</button>

  <p>Upload second CSV (optional):</p>
  <input type="file" name="file2" accept=".csv,.xlsx,.json">
  <label>{% if labels %}{{labels[1]}}{% endif %}</label>
  <button type="submit" name="remove_file" value="remove_file2">Remove File 2</button>

  <p>Select timeframe:</p>
<<<<<<< HEAD
  <div class="tabs" style="margin-top:12px;">
    <button type="button" name="time_range" value="1M" class="tab">1 Month</button>
    <button type="button" name="time_range" value="3M" class="tab">3 Months</button>
    <button type="button" name="time_range" value="6M" class="tab">6 Months</button>
    <button type="button" name="time_range" value="1Y" class="tab">1 Year</button>
    <button type="button" name="time_range" value="2Y" class="tab">2 Years</button>
=======
  <div class="tabs" style="margin-top: 12px;">
    <button type="button" class="tab {% if time_range=='1M' %}active{% endif %}" data-value="1M">1 Month</button>
    <button type="button" class="tab {% if time_range=='3M' %}active{% endif %}" data-value="3M">3 Months</button>
    <button type="button" class="tab {% if time_range=='6M' %}active{% endif %}" data-value="6M">6 Months</button>
    <button type="button" class="tab {% if time_range=='1Y' or not time_range %}active{% endif %}" data-value="1Y">1 Year</button>
    <button type="button" class="tab {% if time_range=='2Y' %}active{% endif %}" data-value="2Y">2 Years</button>
>>>>>>> 004cb70d
  </div>


  <p>Select indicator:</p>
<<<<<<< HEAD
  <div class="tabs" style="margin-top:12px;">
    <button type="button" name="indicator" value="close" class="tab">Close Prices</button>
    <button type="button" name="indicator" value="sma" class="tab">SMA</button>
    <button type="button" name="indicator" value="ema" class="tab">EMA</button>
    <button type="button" name="indicator" value="rsi" class="tab">RSI</button>
    <button type="button" name="indicator" value="macd" class="tab">MACD</button>
    <button type="button" name="indicator" value="dailyr" class="tab">Daily Returns</button>
  </div>

  <!-- Manual Run -->
  <div style="margin-top:12px;">
    <button id="runAnalysisBtn" type="submit"
            style="background:#28a745;color:white;border:none;padding:8px 14px;
                   border-radius:5px;cursor:pointer;font-size:0.95em;">
      ▶️ Submit
    </button>
=======
  <div class="tabs" style="margin-top: 12px;">
    <button type="button" class="tab {% if shown_indicator=='close' or not shown_indicator %}active{% endif %}" data-value="close">Close Prices</button>
    <button type="button" class="tab {% if shown_indicator=='sma' %}active{% endif %}" data-value="sma">SMA</button>
    <button type="button" class="tab {% if shown_indicator=='ema' %}active{% endif %}" data-value="ema">EMA</button>
    <button type="button" class="tab {% if shown_indicator=='rsi' %}active{% endif %}" data-value="rsi">RSI</button>
    <button type="button" class="tab {% if shown_indicator=='macd' %}active{% endif %}" data-value="macd">MACD</button>
    <button type="button" class="tab {% if shown_indicator=='dailyr' %}active{% endif %}" data-value="dailyr">Daily Returns</button>
>>>>>>> 004cb70d
  </div>


  {% if shown_indicator %}
<<<<<<< HEAD
  <div id="editable-params" style="margin-top:12px;">
    <h3>{{shown_indicator|upper}} Parameters</h3>
    {% if params %}
      {% for key,value in params.items() %}
      <div class="param-field">
        <label for="{{key}}">{{key}}:</label>
        <input type="text" id="{{shown_indicator}}_{{key}}" name="{{shown_indicator}}_{{key}}" value="{{value}}" class="param-input">
      </div>
      {% endfor %}
    {% else %}
      <p>No parameter metadata — defaults used.</p>
    {% endif %}
  </div>

  <!-- Update + Clear Buttons -->
  <div style="margin-top:8px;display:flex;gap:8px;justify-content:flex-start;">
    <button type="submit" name="apply" value="1"
            style="flex:1;max-width:160px;background:#007bff;color:white;border:none;
                   padding:6px 10px;border-radius:4px;cursor:pointer;font-size:0.9em;">
      Update Parameters
    </button>
    <button id="clearSessionBtn" type="button"
            style="flex:1;max-width:160px;background:#dc3545;color:white;border:none;
                   padding:6px 10px;border-radius:4px;cursor:pointer;font-size:0.9em;">
      🧹 Clear Saved Session
    </button>
  </div>
  {% endif %}

  <div style="margin-top:15px;">
    <label><input type="checkbox" name="show_preprocessed" value="1"
      {% if show_preprocessed %}checked{% endif %}> Show preprocessed data preview</label>
=======
    <div id="editable-params" style="margin-top:12px;">
      <h3>{{ shown_indicator|upper }} Parameters</h3>
      {% if params %}
        {% for key, value in params.items() %}
        <div class="param-field">
          <label for="{{ key }}">{{ key }}:</label>
          {% if value is number %}
            <input type="number" id="{{shown_indicator}}_{{ key }}" name="{{shown_indicator}}_{{ key }}" value="{{ value }}" class="param-input">
          {% elif value is string %}
            <input type="text" id="{{shown_indicator}}_{{ key }}" name="{{shown_indicator}}_{{ key }}" value="{{ value }}" class="param-input">
          {% elif value is boolean %}
            <select id="{{shown_indicator}}_{{ key }}" name="{{shown_indicator}}_{{ key }}" class="param-select">
              <option value="true" {% if value %}selected{% endif %}>True</option>
              <option value="false" {% if not value %}selected{% endif %}>False</option>
            </select>
          {% else %}
            <input type="text" id="{{shown_indicator}}_{{ key }}" name="{{shown_indicator}}_{{ key }}" value="{{ value }}" class="param-input">
          {% endif %}
        </div>
        {% endfor %}
      {% else %}
        <p>No parameter metadata for this indicator — defaults will be used.</p>
      {% endif %}
    </div>
  {% endif %}

  <div style="margin-top:8px;">
    <button type="submit" name="apply" value="1">Analyse</button>
  </div>

  <div style="margin-top: 15px;">
    <label>
      <input type="checkbox" name="show_preprocessed" value="1"
             {% if show_preprocessed %}checked{% endif %}>
      Show preprocessed data preview
    </label>
>>>>>>> 004cb70d
  </div>
</form>

{% if error %}<p style="color:red">{{error}}</p>{% endif %}

{% if summaries %}
<div class="stock-summary-container">
{% for s in summaries %}
  <div class="stock-summary-card">
    <div class="stock-left">
      {% if s.logo %}<img src="{{s.logo}}" alt="{{s.symbol}} logo" class="stock-logo">{% endif %}
      <div><h3>{{s.name}}</h3><p>{{s.symbol}}</p></div>
    </div>
    <div class="stock-right">
      {% if s.price %}
      <h3 class="stock-price" data-symbol="{{s.symbol}}">${{"%.2f"|format(s.price)}}</h3>
      <small class="last-updated" data-symbol="{{s.symbol}}" style="color:#888;">Last updated: —</small>
      {% endif %}
      {% if s.change %}
      <span class="change {% if s.change>=0 %}pos{% else %}neg{% endif %}">
        {{"%+.2f"|format(s.change)}} ({{"%+.2f"|format(s.pct)}}%)
      </span>
      {% endif %}
    </div>
  </div>
{% endfor %}
</div>
{% endif %}

{% if plot_div %}
<div id="plot-area" style="margin-top:20px;">
  <h2>Analysis Results {% if shown_indicator %}- {{shown_indicator|upper}}{% endif %}</h2>
  <ul>{% for label in labels %}<li>{{label}}</li>{% endfor %}</ul>
  <div id="plot-container">{{plot_div|safe}}</div>
</div>
{% endif %}

{% if preprocessed_html %}
<h3 style="margin-top:30px;">🧩 Preprocessed Data Preview</h3>
<div class="scroll-container">{{preprocessed_html|safe}}</div>
{% endif %}

<!-- === Selection (local only) === -->
<script>
(function(){
  const form=document.querySelector("form");
  const timeBtns=document.querySelectorAll("button[name='time_range']");
  const indBtns=document.querySelectorAll("button[name='indicator']");
  const timeInput=document.createElement("input");
  timeInput.type="hidden";timeInput.name="time_range";form.appendChild(timeInput);
  const indInput=document.createElement("input");
  indInput.type="hidden";indInput.name="indicator";form.appendChild(indInput);

  const saved=JSON.parse(localStorage.getItem("stock_dashboard_session")||"{}");
  if(saved.time_range){timeBtns.forEach(b=>{if(b.value===saved.time_range)b.classList.add("active-time");});timeInput.value=saved.time_range;}
  if(saved.indicator){indBtns.forEach(b=>{if(b.value===saved.indicator)b.classList.add("active-ind");});indInput.value=saved.indicator;}

  function saveLocal(){
    const sessionData={
      ticker1:document.getElementById("ticker1").value.trim(),
      ticker2:document.getElementById("ticker2").value.trim(),
      time_range:timeInput.value,
      indicator:indInput.value,
      show_preprocessed:document.querySelector("input[name='show_preprocessed']")?.checked||false
    };
    localStorage.setItem("stock_dashboard_session",JSON.stringify(sessionData));
  }

  timeBtns.forEach(btn=>{
    btn.addEventListener("click",()=>{
      timeBtns.forEach(b=>b.classList.remove("active-time"));
      btn.classList.add("active-time");
      timeInput.value=btn.value;
      saveLocal();
    });
  });
  indBtns.forEach(btn=>{
    btn.addEventListener("click",()=>{
      indBtns.forEach(b=>b.classList.remove("active-ind"));
      btn.classList.add("active-ind");
      indInput.value=btn.value;
      saveLocal();
    });
  });
})();
</script>

<!-- === Run Analysis === -->
<script>
document.getElementById("runAnalysisBtn")?.addEventListener("click",()=>{
  const sessionData={
    ticker1:document.getElementById("ticker1").value.trim(),
    ticker2:document.getElementById("ticker2").value.trim(),
    time_range:document.querySelector(".active-time")?.value || "1Y",
    indicator:document.querySelector(".active-ind")?.value || "close",
    show_preprocessed:document.querySelector("input[name='show_preprocessed']")?.checked||false
  };
  localStorage.setItem("stock_dashboard_session",JSON.stringify(sessionData));
  fetch("/save_session",{method:"POST",headers:{"Content-Type":"application/json"},body:JSON.stringify(sessionData)});
});
</script>

<!-- === Auto Refresh + News === -->
<script>
(function(){
  const ticker="{{(labels and labels[-1]) or ''}}";
  if(!ticker)return;
  const plotArea=document.getElementById("plot-area");
  const btn=document.createElement("button");
  btn.id="autoRefreshToggle";btn.textContent="Auto Refresh Off";
  btn.style="margin-top:10px;padding:6px 10px;";
  if(plotArea)plotArea.appendChild(btn);

  let isOn=false,priceInt=null,newsInt=null,lastPrice=null;

  function updatePrice(){
    fetch(`/auto_refresh?ticker=${ticker}`).then(r=>r.json()).then(d=>{
      if(!d||!d.price)return;
      const el=document.querySelector(`.stock-price[data-symbol='${ticker}']`);
      const ts=document.querySelector(`.last-updated[data-symbol='${ticker}']`);
      if(!el)return;
      const newP=Number(d.price);
      el.textContent=`$${newP.toFixed(2)}`;
      if(lastPrice!==null){
        const diff=newP-lastPrice;
        el.style.transition="color 0.5s";
        el.style.color=diff>0?"green":diff<0?"red":"black";
        setTimeout(()=>el.style.color="black",1500);
      }
      if(ts)ts.textContent=`Last updated: ${new Date().toLocaleTimeString()}`;
      lastPrice=newP;
    }).catch(()=>{});
  }

  async function loadNews(auto=false){
    try{
      const res=await fetch(`/get_news?ticker=${ticker}`);
      const data=await res.json();
      const c=document.getElementById("newsContainer");if(!c)return;
      c.innerHTML="";
      if(data.error){c.innerHTML=`<p style='color:red;'>${data.error}</p>`;return;}
      if(!data.articles||!data.articles.length){c.innerHTML=`<p>No recent news for ${ticker}.</p>`;return;}
      let avg=0;
      data.articles.forEach(a=>{
        const s=a.sentiment||0;avg+=s;
        const col=s>0.2?"green":s<-0.2?"red":"#666";
        c.innerHTML+=`<div style='padding:8px 0;border-bottom:1px solid #ddd;'>
          <a href='${a.url}' target='_blank' style='font-weight:600;'>${a.title}</a>
          <div style='color:#888;font-size:0.9em;'>${a.source||"Unknown"} • ${a.publishedAt?new Date(a.publishedAt).toLocaleString():""}</div>
          <div>${a.description||""}</div>
          <div style='margin-top:4px;color:${col};'>Sentiment: ${s.toFixed(2)}</div></div>`;
      });
      avg/=data.articles.length;
      const mood=avg>0.2?"Positive":avg<-0.2?"Negative":"Neutral";
      c.insertAdjacentHTML("afterbegin",`<p><b>Overall sentiment:</b> ${mood} ${auto?"(auto-updated)":""}</p>`);
    }catch(e){console.error("News load error:",e);}
  }

  btn.addEventListener("click",()=>{
    if(isOn){clearInterval(priceInt);clearInterval(newsInt);btn.textContent="Auto Refresh Off";}
    else{updatePrice();loadNews(true);
      priceInt=setInterval(updatePrice,30000);
      newsInt=setInterval(()=>loadNews(true),180000);
      btn.textContent="Auto Refresh On";}
    isOn=!isOn;
  });
  loadNews();
})();
</script>

<!-- === News Section === -->
<div id="newsSection" style="margin-top:30px;">
  <h3>📰 Latest News</h3>
  <div id="newsContainer" style="margin-top:8px;"><p style="color:#666;">No news loaded yet.</p></div>
</div>

<!-- === Clear Session Handler === -->
<script>
document.getElementById("clearSessionBtn")?.addEventListener("click",()=>{
  localStorage.removeItem("stock_dashboard_session");
  alert("✅ Saved session cleared!");
  fetch("/clear_session",{method:"POST"});
});
</script>

{% endblock %}<|MERGE_RESOLUTION|>--- conflicted
+++ resolved
@@ -90,35 +90,25 @@
   <button type="submit" name="remove_file" value="remove_file2">Remove File 2</button>
 
   <p>Select timeframe:</p>
-<<<<<<< HEAD
-  <div class="tabs" style="margin-top:12px;">
-    <button type="button" name="time_range" value="1M" class="tab">1 Month</button>
-    <button type="button" name="time_range" value="3M" class="tab">3 Months</button>
-    <button type="button" name="time_range" value="6M" class="tab">6 Months</button>
-    <button type="button" name="time_range" value="1Y" class="tab">1 Year</button>
-    <button type="button" name="time_range" value="2Y" class="tab">2 Years</button>
-=======
   <div class="tabs" style="margin-top: 12px;">
-    <button type="button" class="tab {% if time_range=='1M' %}active{% endif %}" data-value="1M">1 Month</button>
-    <button type="button" class="tab {% if time_range=='3M' %}active{% endif %}" data-value="3M">3 Months</button>
-    <button type="button" class="tab {% if time_range=='6M' %}active{% endif %}" data-value="6M">6 Months</button>
-    <button type="button" class="tab {% if time_range=='1Y' or not time_range %}active{% endif %}" data-value="1Y">1 Year</button>
-    <button type="button" class="tab {% if time_range=='2Y' %}active{% endif %}" data-value="2Y">2 Years</button>
->>>>>>> 004cb70d
+    <button type="submit" name="time_range" value="1M" class="tab {% if time_range=='1M' %}active{% endif %}">1 Month</button>
+    <button type="submit" name="time_range" value="3M" class="tab {% if time_range=='3M' %}active{% endif %}">3 Months</button>
+    <button type="submit" name="time_range" value="6M" class="tab {% if time_range=='6M' %}active{% endif %}">6 Months</button>
+    <button type="submit" name="time_range" value="1Y" class="tab {% if time_range=='1Y' or not time_range %}active{% endif %}">1 Year</button>
+    <button type="submit" name="time_range" value="2Y" class="tab {% if time_range=='2Y' %}active{% endif %}">2 Years</button>
   </div>
 
 
   <p>Select indicator:</p>
-<<<<<<< HEAD
-  <div class="tabs" style="margin-top:12px;">
-    <button type="button" name="indicator" value="close" class="tab">Close Prices</button>
-    <button type="button" name="indicator" value="sma" class="tab">SMA</button>
-    <button type="button" name="indicator" value="ema" class="tab">EMA</button>
-    <button type="button" name="indicator" value="rsi" class="tab">RSI</button>
-    <button type="button" name="indicator" value="macd" class="tab">MACD</button>
-    <button type="button" name="indicator" value="dailyr" class="tab">Daily Returns</button>
-  </div>
-
+  <div class="tabs" style="margin-top: 12px;">
+    <button type="button" class="tab {% if shown_indicator=='close' or not shown_indicator %}active{% endif %}" data-value="close">Close Prices</button>
+    <button type="button" class="tab {% if shown_indicator=='sma' %}active{% endif %}" data-value="sma">SMA</button>
+    <button type="button" class="tab {% if shown_indicator=='ema' %}active{% endif %}" data-value="ema">EMA</button>
+    <button type="button" class="tab {% if shown_indicator=='rsi' %}active{% endif %}" data-value="rsi">RSI</button>
+    <button type="button" class="tab {% if shown_indicator=='macd' %}active{% endif %}" data-value="macd">MACD</button>
+    <button type="button" class="tab {% if shown_indicator=='dailyr' %}active{% endif %}" data-value="dailyr">Daily Returns</button>
+  </div>
+  
   <!-- Manual Run -->
   <div style="margin-top:12px;">
     <button id="runAnalysisBtn" type="submit"
@@ -126,53 +116,10 @@
                    border-radius:5px;cursor:pointer;font-size:0.95em;">
       ▶️ Submit
     </button>
-=======
-  <div class="tabs" style="margin-top: 12px;">
-    <button type="button" class="tab {% if shown_indicator=='close' or not shown_indicator %}active{% endif %}" data-value="close">Close Prices</button>
-    <button type="button" class="tab {% if shown_indicator=='sma' %}active{% endif %}" data-value="sma">SMA</button>
-    <button type="button" class="tab {% if shown_indicator=='ema' %}active{% endif %}" data-value="ema">EMA</button>
-    <button type="button" class="tab {% if shown_indicator=='rsi' %}active{% endif %}" data-value="rsi">RSI</button>
-    <button type="button" class="tab {% if shown_indicator=='macd' %}active{% endif %}" data-value="macd">MACD</button>
-    <button type="button" class="tab {% if shown_indicator=='dailyr' %}active{% endif %}" data-value="dailyr">Daily Returns</button>
->>>>>>> 004cb70d
   </div>
 
 
   {% if shown_indicator %}
-<<<<<<< HEAD
-  <div id="editable-params" style="margin-top:12px;">
-    <h3>{{shown_indicator|upper}} Parameters</h3>
-    {% if params %}
-      {% for key,value in params.items() %}
-      <div class="param-field">
-        <label for="{{key}}">{{key}}:</label>
-        <input type="text" id="{{shown_indicator}}_{{key}}" name="{{shown_indicator}}_{{key}}" value="{{value}}" class="param-input">
-      </div>
-      {% endfor %}
-    {% else %}
-      <p>No parameter metadata — defaults used.</p>
-    {% endif %}
-  </div>
-
-  <!-- Update + Clear Buttons -->
-  <div style="margin-top:8px;display:flex;gap:8px;justify-content:flex-start;">
-    <button type="submit" name="apply" value="1"
-            style="flex:1;max-width:160px;background:#007bff;color:white;border:none;
-                   padding:6px 10px;border-radius:4px;cursor:pointer;font-size:0.9em;">
-      Update Parameters
-    </button>
-    <button id="clearSessionBtn" type="button"
-            style="flex:1;max-width:160px;background:#dc3545;color:white;border:none;
-                   padding:6px 10px;border-radius:4px;cursor:pointer;font-size:0.9em;">
-      🧹 Clear Saved Session
-    </button>
-  </div>
-  {% endif %}
-
-  <div style="margin-top:15px;">
-    <label><input type="checkbox" name="show_preprocessed" value="1"
-      {% if show_preprocessed %}checked{% endif %}> Show preprocessed data preview</label>
-=======
     <div id="editable-params" style="margin-top:12px;">
       <h3>{{ shown_indicator|upper }} Parameters</h3>
       {% if params %}
@@ -197,19 +144,33 @@
         <p>No parameter metadata for this indicator — defaults will be used.</p>
       {% endif %}
     </div>
+
+    <div style="margin-top:8px;">
+      <button type="submit" name="apply" value="1">Update Parameters</button>
+    </div>
+
+  <!-- Update + Clear Buttons -->
+  <div style="margin-top:8px;display:flex;gap:8px;justify-content:flex-start;">
+    <button type="submit" name="apply" value="1"
+            style="flex:1;max-width:160px;background:#007bff;color:white;border:none;
+                   padding:6px 10px;border-radius:4px;cursor:pointer;font-size:0.9em;">
+      Update Parameters
+    </button>
+    <button id="clearSessionBtn" type="button"
+            style="flex:1;max-width:160px;background:#dc3545;color:white;border:none;
+                   padding:6px 10px;border-radius:4px;cursor:pointer;font-size:0.9em;">
+      🧹 Clear Saved Session
+    </button>
+  </div>
   {% endif %}
 
   <div style="margin-top:8px;">
     <button type="submit" name="apply" value="1">Analyse</button>
   </div>
 
-  <div style="margin-top: 15px;">
-    <label>
-      <input type="checkbox" name="show_preprocessed" value="1"
-             {% if show_preprocessed %}checked{% endif %}>
-      Show preprocessed data preview
-    </label>
->>>>>>> 004cb70d
+  <div style="margin-top:15px;">
+    <label><input type="checkbox" name="show_preprocessed" value="1"
+      {% if show_preprocessed %}checked{% endif %}> Show preprocessed data preview</label>
   </div>
 </form>
 
