--- conflicted
+++ resolved
@@ -11,23 +11,13 @@
 
   <p>Upload CSV (optional):</p>
   <input type="file" name="file1" accept=".csv">
-<<<<<<< HEAD
   <label>{% if labels %}{{ labels[0] }}{% endif %}</label>
   <button type="submit" name="remove_file" value="remove_file1">Remove File 1</button>
   <!-- Clear button for uploaded file 1 -->
-=======
-  <label>{% if labels and labels|length > 0 %}{{ labels[0] }}{% endif %}</label>
->>>>>>> 5780c573
 
   <p>Upload second CSV (optional):</p>
   <input type="file" name="file2" accept=".csv">
-<<<<<<< HEAD
   <label>{% if labels %}{{ labels[1] }}{% endif %}</label>
-  <button type="submit" name="remove_file" value="remove_file2">Remove File 2</button>
-  <!-- Clear button for uploaded file 2 -->
-=======
-  <label>{% if labels and labels|length > 1 %}{{ labels[1] }}{% endif %}</label>
->>>>>>> 5780c573
 
   <p>Select timeframe:</p>
   <div class="tabs" style="margin-top: 12px;">
@@ -136,8 +126,6 @@
     </div>
   </div>
 {% endif %}
-<<<<<<< HEAD
-=======
 
 {# === Preprocessed Data Preview === #}
 {% if preprocessed_html %}
@@ -147,5 +135,4 @@
   </div>
 {% endif %}
 
->>>>>>> 5780c573
 {% endblock %}